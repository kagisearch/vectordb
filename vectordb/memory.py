"""
This module provides the Memory class that represents a memory storage system
for text and associated metadata, with functionality for saving, searching, and
managing memory entries.
"""

from typing import List, Dict, Any
from .chunking import Chunker
from .embedding import Embedder
from .vector_search import VectorSearch
from .storage import Storage


class Memory:
    """
    Memory class represents a memory storage system for text and associated metadata.
    It provides functionality for saving, searching, and managing memory entries.
    """

    def __init__(
        self,
        memory_file: str = None,
        chunking_strategy: dict = None,
        embedding_model: str = "sentence-transformers/all-MiniLM-L6-v2",
    ):
        """
        Initializes the Memory class.

        :param memory_file: a string containing the path to the memory file. (default: None)
        :param chunking_strategy: a dictionary containing the chunking mode (default: {"mode": "sliding_window"}).
        :param embedding_model: a string containing the name of the pre-trained model to be used for embeddings (default: "sentence-transformers/all-MiniLM-L6-v2").
        """
        self.memory_file = memory_file
        self.memory = (
            [] if memory_file is None else Storage(memory_file).load_from_disk()
        )
        if chunking_strategy is None:
            chunking_strategy = {"mode": "sliding_window"}
        self.chunker = Chunker(chunking_strategy)
        self.embedder = Embedder(embedding_model)
        self.vector_search = VectorSearch()

<<<<<<< HEAD

    def save(self, texts, metadata_list, memory_file: str = None):
=======
    def save(self, texts, metadata, memory_file: str = None):
>>>>>>> 843542e0
        """
        Saves the given texts and metadata to memory.

        :param texts: a string or a list of strings containing the texts to be saved.
        :param metadata: a dictionary or a list of dictionaries containing the metadata associated with the texts.
        :param memory_file: a string containing the path to the memory file. (default: None)
        """
        if not isinstance(texts, list):
            texts = [texts]
        if not isinstance(metadata, list):
            metadata = [metadata]

        if memory_file is None:
            memory_file = self.memory_file
        for text, meta in zip(texts, metadata):
            chunks = self.chunker.strategy(text)
            embeddings = self.embedder.embed_text(chunks)
            for chunk, embedding in zip(chunks, embeddings):
                entry = {
                    "chunk": chunk,
                    "embedding": embedding.tolist(),
                    "metadata": meta,
                }
                self.memory.append(entry)
        if memory_file is not None:
            Storage(memory_file).save_to_disk(self.memory)

    def search(self, query: str, top_n: int = 5) -> List[Dict[str, Any]]:
        """
        Searches for the most similar chunks to the given query in memory.

        :param query: a string containing the query text.
        :param top_n: the number of most similar chunks to return. (default: 5)
        :return: a list of dictionaries containing the top_n most similar chunks and their associated metadata.
        """
        query_embedding = self.embedder.embed_text([query])[0]
        embeddings = [entry["embedding"] for entry in self.memory]
        indices = self.vector_search.search_vectors(query_embedding, embeddings, top_n)
        results = [
            {"chunk": self.memory[i]["chunk"], "metadata": self.memory[i]["metadata"]}
            for i in indices
        ]
        return results

    def clear(self):
        """
        Clears the memory.
        """
        self.memory = []
        if self.memory_file is not None:
            Storage(self.memory_file).save_to_disk(self.memory)

    def dump(self):
        """
        Prints the contents of the memory.
        """
        for entry in self.memory:
            print("Chunk:", entry["chunk"])
            print("Embedding Length:", len(entry["embedding"]))
            print("Metadata:", entry["metadata"])
            print("-" * 40)
        print("Total entries: ", len)<|MERGE_RESOLUTION|>--- conflicted
+++ resolved
@@ -40,12 +40,7 @@
         self.embedder = Embedder(embedding_model)
         self.vector_search = VectorSearch()
 
-<<<<<<< HEAD
-
-    def save(self, texts, metadata_list, memory_file: str = None):
-=======
     def save(self, texts, metadata, memory_file: str = None):
->>>>>>> 843542e0
         """
         Saves the given texts and metadata to memory.
 
