# VectorDB

[![](https://dcbadge.vercel.app/api/server/aDNg6E9szy?compact=true&style=flat)](https://discord.gg/aDNg6E9szy) [![Twitter](https://img.shields.io/twitter/follow/KagiHQ?style=social)](https://twitter.com/KagiHQ) [![License: MIT](https://img.shields.io/badge/License-MIT-green.svg)](https://opensource.org/license/mit/)

VectorDB is a simple, lightweight, fully local, end-to-end solution for using embeddings-based text retrieval.

Thanks to its low latency and small memory footprint, VectorDB is used to power AI features inside [Kagi Search](https://kagi.com).

Check an [example Colab notebook](https://colab.research.google.com/drive/1pecKGCCru_Jvx7v0WRNrW441EBlcS5qS#scrollTo=Eh6o8m7d8eOk) where this is used to filter the content of [Kagi Small Web](https://kagi.com/smallweb) RSS feed based on stated user interests.

## Installation

To install VectorDB, use pip:

```
pip install vectordb2
```

## Usage

Quick example that loads data into memory, and runs retrieval. All data will be handled locally, including embeddings and vector search, completely trasparent for the user with maximum possible performance.

```python
from vectordb import Memory

# Memory is where all content you want to store/search goes.
memory = Memory()

memory.save(
    ["apples are green", "oranges are orange"],  # save your text content. for long text we will automatically chunk it
    [{"url": "https://apples.com"}, {"url": "https://oranges.com"}], # associate any kind of metadata with it (optional)
)

# Search for top n relevant results, automatically using embeddings
query = "green"
results = memory.search(query, top_n = 1)

print(results)
```

This returns the chunks with the added metadata and the vector distance (where 0 is the exact match and higher means further apart)

```json
[
  {
    "chunk": "apples are green",
    "metadata": {"url": "https://apples.com"},
    "distance": 0.87
  }
]
```

## Options

**Memory(memory_file=None, chunking_strategy={"mode":"sliding_window"},
embeddings="normal")**

- `memory_file`: _Optional._ Path to the memory file. If provided, memory will persist to disk and loaded/saved to this file.
- `chunking_strategy`: _Optional._ Dictionary containing the chunking mode.

  Options:\
  `{'mode':'sliding_window', 'window_size': 240, 'overlap': 8}` (default)\
  `{'mode':'paragraph'}`

- `embeddings`: _Optional._

  Options:\
   `fast` - Uses Universal Sentence Encoder 4\
   `normal` - Uses "BAAI/bge-small-en-v1.5" (default)\
   `best` - Uses "BAAI/bge-base-en-v1.5"\
   `multilingual` - Uses Universal Sentence Encoder Multilingual Large 3

  You can also specify a custom HuggingFace model by name eg. `TaylorAI/bge-micro-v2`. See also [Pretrained models](https://www.sbert.net/docs/pretrained_models.html) and [MTEB](https://huggingface.co/spaces/mteb/leaderboard).

**Memory.save(texts, metadata, memory_file=None)**

Save content to memory. Metadata will be automatically optimized to use less resources.

- `texts`: _Required._ Text or list of texts to be saved.
- `metdata`: _Optional._ Metadata or list of metadata associated with the texts.
- `memory_file`: _Optional._ Path to persist the memory file. By default

**Memory.search(query, top_n=5, unique=False, batch_results="flatten")**

Search inside memory.

- `query`: _Required._ Query text or list of queries (see `batch_results` option below for handling results for a list).
- `top_n`: _Optional._ Number of most similar chunks to return (default: 5).
- `unique`: _Optional._ Return only items chunks from unique original texts (additional chunks coming from the same text will be ignored). Note this may return less chunks than requested (default: False).
- `batch_results`: _Optional._ When input is a list of queries, output algorithm can be "flatten" or "diverse". Flatten returns true nearest neighbours across all input queries, meaning all results could come from just one query. "diverse" attempts to spread out the results, so that each query's nearest neighbours are equally added (neareast first across all queries, than 2nd nearest and so on). (default: "flatten")
- `context` Optional. When `context = n` (default 0), n chunks before and after the result in the original text are returned along with the result. This is useful when using sliding window with smaller chunks, or paragraph chunking when you have relatively short paragraphs.

**Memory.clear()**

Clears the memory.

**Memory.dump()**

Prints the contents of the memory.

## Example

```python
from vectordb import Memory

memory = Memory(
    chunking_strategy={"mode": "sliding_window", "window_size": 128, "overlap": 16}, embeddings='TaylorAI/bge-micro-v2'
)

texts = [
    """
Machine learning is a method of data analysis that automates analytical model building.

It is a branch of artificial intelligence based on the idea that systems can learn from data,
identify patterns and make decisions with minimal human intervention.

Machine learning algorithms are trained on data sets that contain examples of the desired output. For example, a machine learning algorithm that is used to classify images might be trained on a data set that contains images of cats and dogs.
Once an algorithm is trained, it can be used to make predictions on new data. For example, the machine learning algorithm that is used to classify images could be used to predict whether a new image contains a cat or a dog.

Machine learning algorithms can be used to solve a wide variety of problems. Some common applications of machine learning include:

Classification: Categorizing data into different groups. For example, a machine learning algorithm could be used to classify emails as spam or not spam.

Regression: Predicting a continuous value. For example, a machine learning algorithm could be used to predict the price of a house.

Clustering: Finding groups of similar data points. For example, a machine learning algorithm could be used to find groups of customers with similar buying habits.

Anomaly detection: Finding data points that are different from the rest of the data. For example, a machine learning algorithm could be used to find fraudulent credit card transactions.

Machine learning is a powerful tool that can be used to solve a wide variety of problems. As the amount of data available continues to grow, machine learning is likely to become even more important in the future.
""",
    """
Artificial intelligence (AI) is the simulation of human intelligence in machines
that are programmed to think like humans and mimic their actions.

The term may also be applied to any machine that exhibits traits associated with
a human mind such as learning and problem-solving.

AI research has been highly successful in developing effective techniques for solving a wide range of problems, from game playing to medical diagnosis.

However, there is still a long way to go before AI can truly match the intelligence of humans. One of the main challenges is that human intelligence is incredibly complex and poorly understood.

Despite the challenges, AI is a rapidly growing field with the potential to revolutionize many aspects of our lives. Some of the potential benefits of AI include:

Increased productivity: AI can be used to automate tasks that are currently performed by humans, freeing up our time for more creative and fulfilling activities.

Improved decision-making: AI can be used to make more informed decisions, based on a wider range of data than humans can typically access.

Enhanced creativity: AI can be used to generate new ideas and solutions, beyond what humans can imagine on their own.
Of course, there are also potential risks associated with AI, such as:

Job displacement: As AI becomes more capable, it is possible that it will displace some human workers.

Weaponization: AI could be used to develop new weapons that are more powerful and destructive than anything we have today.

Loss of control: If AI becomes too powerful, we may lose control over it, with potentially disastrous consequences.

It is important to weigh the potential benefits and risks of AI carefully as we continue to develop this technology. With careful planning and oversight, AI has the potential to make the world a better place. However, if we are not careful, it could also lead to serious problems.
""",
]

metadata_list = [
    {
        "title": "Introduction to Machine Learning",
        "url": "https://example.com/introduction-to-machine-learning",
    },
    {
        "title": "Introduction to Artificial Intelligence",
        "url": "https://example.com/introduction-to-artificial-intelligence",
    },
]

memory.save(texts, metadata_list)

query = "What is the relationship between AI and machine learning?"
results = memory.search(query, top_n=3, unique=True)
print(results)

# two results will be returned as unique param is set to True
```

Output:
<<<<<<< HEAD

```
=======
```json
>>>>>>> 8ace1fe1
[
  {
    "chunk": "Artificial intelligence (AI) is the simulation of human intelligence in machines that are programmed to think like humans and mimic their actions. The term may also be applied to any machine that exhibits traits associated with a human mind such as learning and problem-solving. AI research has been highly successful in developing effective techniques for solving a wide range of problems, from game playing to medical diagnosis. However, there is still a long way to go before AI can truly match the intelligence of humans. One of the main challenges is that human intelligence is incredibly complex and poorly understood. Despite the challenges, AI is a rapidly growing field with the potential to revolutionize many aspects of our lives. Some of the potential benefits of AI include: Increased",
    "metadata": {
      "title": "Introduction to Artificial Intelligence",
      "url": "https://example.com/introduction-to-artificial-intelligence"
    },
    "distance": 0.87
  },
  {
    "chunk": "Machine learning is a method of data analysis that automates analytical model building. It is a branch of artificial intelligence based on the idea that systems can learn from data, identify patterns and make decisions with minimal human intervention. Machine learning algorithms are trained on data sets that contain examples of the desired output. For example, a machine learning algorithm that is used to classify images might be trained on a data set that contains images of cats and dogs. Once an algorithm is trained, it can be used to make predictions on new data. For example, the machine learning algorithm that is used to classify images could be used to predict whether a new image contains a cat or a dog. Machine learning algorithms can be used",
    "metadata": {
      "title": "Introduction to Machine Learning",
      "url": "https://example.com/introduction-to-machine-learning"
    },
    "distance": 0.83
  }
]

```

## Embeddings performance analysis

We constantly evaluate embedding models using standardized benchmarks (higher is better). Average latency is measured locally on CPU (lower is better). Benchmark data pulled from [MTEB](https://huggingface.co/spaces/mteb/leaderboard).

| Model                                           | Latency | Benchmark 1 | Benchmark 2 | Benchmark 3 | Benchmark 4 |
| ----------------------------------------------- | ------- | ----------- | ----------- | ----------- | ----------- |
| all-mpnet-base-v2                               | 6.12 s  | 80.28       | 65.07       | 43.69       | 83.04       |
| all-MiniLM-L6-v2                                | 1.14 s  | 78.9        | 63.05       | 42.35       | 82.37       |
| BAAI/bge-large-en-v1.5                          | 20.8 s  | 83.11       | 75.97       | 46.08       | 87.12       |
| BAAI/bge-base-en-v1.5                           | 6.48 s  | 82.4        | 75.53       | 45.77       | 86.55       |
| BAAI/bge-small-en-v1.5                          | 1.85 s  | 81.59       | 74.14       | 43.82       | 84.92       |
| TaylorAI/bge-micro-v2                           | 0.671 s | 78.65       | 68.04       | 39.18       | 82.81       |
| TaylorAI/gte-tiny                               | 1.25 s  | 80.46       | 70.35       | 42.09       | 82.83       |
| thenlper/gte-base                               | 6.28 s  | 82.3        | 73.01       | 46.2        | 84.57       |
| thenlper/gte-small                              | 2.14 s  | 82.07       | 72.31       | 44.89       | 83.54       |
| universal-sentence-encoder-large/5              | 0.769 s | 74.05       | 67.9        | 37.82       | 79.53       |
| universal-sentence-encoder-multilingual-large/3 | 1.02 s  | 75.35       | 65.78       | 35.06       | 79.62       |
| universal-sentence-encoder-multilingual/3       | 0.162 s | 75.39       | 63.42       | 34.82       | 75.43       |
| universal-sentence-encoder/4                    | 0.019 s | 72.04       | 64.45       | 35.71       | 76.23       |

_Relative embeddings latency on CPU_
![Embeddings Latency on CPU](images/speed_cpu.png)

_Relative embeddings latency on GPU_
![Embeddings Latency on GPU](images/speed_gpu.png)

![Embeddings Quality](images/quality.png)

![Scatter of Embeddings](images/scatter.png)

## Vector search performance analysis

VectorDB is also optimized for speed of retrieval. We automatically uses [Faiss](https://github.com/facebookresearch/faiss) for low number of chunks (<4000) and [mrpt](https://github.com/vioshyvo/mrpt) for high number of chunks to ensure maximum performance across the spectrum of use cases.

![Vector search engine comparison](images/comparison.png)

## License

MIT License.<|MERGE_RESOLUTION|>--- conflicted
+++ resolved
@@ -180,12 +180,8 @@
 ```
 
 Output:
-<<<<<<< HEAD
-
-```
-=======
+
 ```json
->>>>>>> 8ace1fe1
 [
   {
     "chunk": "Artificial intelligence (AI) is the simulation of human intelligence in machines that are programmed to think like humans and mimic their actions. The term may also be applied to any machine that exhibits traits associated with a human mind such as learning and problem-solving. AI research has been highly successful in developing effective techniques for solving a wide range of problems, from game playing to medical diagnosis. However, there is still a long way to go before AI can truly match the intelligence of humans. One of the main challenges is that human intelligence is incredibly complex and poorly understood. Despite the challenges, AI is a rapidly growing field with the potential to revolutionize many aspects of our lives. Some of the potential benefits of AI include: Increased",
